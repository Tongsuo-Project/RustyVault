//! The `rusty_vault::errors` module defines an enumeration of various error code, and implements
//! neccessary traits against it.
//!
//! The error code defined in this module are used widely in RustyVault.

use std::{
    io,
    sync::{PoisonError, RwLockReadGuard, RwLockWriteGuard},
};

use thiserror::Error;

#[derive(Error, Debug)]
pub enum RvError {
    #[error("Config path is invalid.")]
    ErrConfigPathInvalid,
    #[error("Config load failed.")]
    ErrConfigLoadFailed,
    #[error("Config storage not found.")]
    ErrConfigStorageNotFound,
    #[error("Config listener not found.")]
    ErrConfigListenerNotFound,
    #[error("Core is not initialized.")]
    ErrCoreNotInit,
    #[error("Core logical backend already exists.")]
    ErrCoreLogicalBackendExist,
    #[error("Core logical backend does not exist.")]
    ErrCoreLogicalBackendNoExist,
    #[error("Core router not handling.")]
    ErrCoreRouterNotHandling,
    #[error("Core handler already exists.")]
    ErrCoreHandlerExist,
    #[error("Core seal config is invalid.")]
    ErrCoreSealConfigInvalid,
    #[error("Core seal config not found.")]
    ErrCoreSealConfigNotFound,
    #[error("Physical configuration item is missing.")]
    ErrPhysicalConfigItemMissing,
    #[error("Physical type is invalid.")]
    ErrPhysicalTypeInvalid,
    #[error("Physical backend prefix is invalid.")]
    ErrPhysicalBackendPrefixInvalid,
    #[error("Physical backend key is invalid.")]
    ErrPhysicalBackendKeyInvalid,
    #[error("Barrier key sanity check failed.")]
    ErrBarrierKeySanityCheckFailed,
    #[error("Barrier has been initialized.")]
    ErrBarrierAlreadyInit,
    #[error("Barrier key is invalid.")]
    ErrBarrierKeyInvalid,
    #[error("Barrier is not initialized.")]
    ErrBarrierNotInit,
    #[error("Barrier has been sealed.")]
    ErrBarrierSealed,
    #[error("Barrier has been unsealed.")]
    ErrBarrierUnsealed,
    #[error("Barrier unseal failed.")]
    ErrBarrierUnsealFailed,
    #[error("Barrier epoch do not match.")]
    ErrBarrierEpochMismatch,
    #[error("Barrier version do not match.")]
    ErrBarrierVersionMismatch,
    #[error("Barrier key generation failed.")]
    ErrBarrierKeyGenerationFailed,
    #[error("Router mount conflict.")]
    ErrRouterMountConflict,
    #[error("Router mount not found.")]
    ErrRouterMountNotFound,
    #[error("Mount path is failed, cannot mount.")]
    ErrMountFailed,
    #[error("Mount path is protected, cannot mount.")]
    ErrMountPathProtected,
    #[error("Mount path already exists.")]
    ErrMountPathExist,
    #[error("Mount table not found.")]
    ErrMountTableNotFound,
    #[error("Mount table is not ready.")]
    ErrMountTableNotReady,
    #[error("Mount not match.")]
    ErrMountNotMatch,
    #[error("Logical backend path not supported.")]
    ErrLogicalPathUnsupported,
    #[error("Logical backend operation not supported.")]
    ErrLogicalOperationUnsupported,
    #[error("Request is not ready.")]
    ErrRequestNotReady,
    #[error("No data is available for the request.")]
    ErrRequestNoData,
    #[error("No data field is available for the request.")]
    ErrRequestNoDataField,
    #[error("Request is invalid.")]
    ErrRequestInvalid,
    #[error("Request client token is missing.")]
    ErrRequestClientTokenMissing,
    #[error("Request field is not found.")]
    ErrRequestFieldNotFound,
    #[error("Request field is invalid.")]
    ErrRequestFieldInvalid,
    #[error("Handler is default.")]
    ErrHandlerDefault,
    #[error("Module kv data field is missing.")]
    ErrModuleKvDataFieldMissing,
    #[error("Rust downcast failed.")]
    ErrRustDowncastFailed,
    #[error("Shamir share count invalid.")]
    ErrShamirShareCountInvalid,
    #[error("Module conflict.")]
    ErrModuleConflict,
    #[error("Module is not init.")]
    ErrModuleNotInit,
    #[error("Auth module is disabled.")]
    ErrAuthModuleDisabled,
    #[error("Auth token is not found.")]
    ErrAuthTokenNotFound,
    #[error("Auth token id is invalid.")]
    ErrAuthTokenIdInvalid,
    #[error("Lease is not found.")]
    ErrLeaseNotFound,
    #[error("Lease is not renewable.")]
    ErrLeaseNotRenewable,
    #[error("Permission denied.")]
    ErrPermissionDenied,
    #[error("PKI pem bundle is invalid.")]
    ErrPkiPemBundleInvalid,
    #[error("PKI ca public key of certificate does not match private key.")]
    ErrPkiCertKeyMismatch,
    #[error("PKI cert chain is incorrect.")]
    ErrPkiCertChainIncorrect,
    #[error("PKI cert is not ca.")]
    ErrPkiCertIsNotCA,
    #[error("PKI ca private key is not found.")]
    ErrPkiCaKeyNotFound,
    #[error("PKI ca is not config.")]
    ErrPkiCaNotConfig,
    #[error("PKI ca extension is incorrect.")]
    ErrPkiCaExtensionIncorrect,
    #[error("PKI key type is invalid.")]
    ErrPkiKeyTypeInvalid,
    #[error("PKI key bits is invalid.")]
    ErrPkiKeyBitsInvalid,
    #[error("PKI key_name already exists.")]
    ErrPkiKeyNameAlreadyExist,
    #[error("PKI key operation is invalid.")]
    ErrPkiKeyOperationInvalid,
    #[error("PKI certificate is not found.")]
    ErrPkiCertNotFound,
    #[error("PKI role is not found.")]
    ErrPkiRoleNotFound,
    #[error("PKI data is invalid.")]
    ErrPkiDataInvalid,
    #[error("PKI internal error.")]
    ErrPkiInternal,
    #[error("Credentail is invalid.")]
    ErrCredentailInvalid,
    #[error("Credentail is not config.")]
    ErrCredentailNotConfig,
    #[error("Some IO error happened, {:?}", .source)]
    IO {
        #[from]
        source: io::Error,
    },
    #[error("Some serde error happened, {:?}", .source)]
    Serde {
        #[from]
        source: serde_json::Error,
    },
    #[error("Some openssl error happened, {:?}", .source)]
    OpenSSL {
        #[from]
        source: openssl::error::ErrorStack,
    },
    #[error("Some pem error happened, {:?}", .source)]
    Pem {
        #[from]
        source: pem::PemError,
    },
    #[error("Some regex error happened, {:?}", .source)]
    Regex {
        #[from]
        source: regex::Error,
    },
    #[error("Some hex error happened, {:?}", .source)]
    Hex {
        #[from]
        source: hex::FromHexError,
    },
    #[error("Some hcl error happened, {:?}", .source)]
    Hcl {
        #[from]
        source: hcl::Error,
    },
    #[error("Some humantime duration error happened, {:?}", .source)]
    HumantimeDuration {
        #[from]
        source: humantime::DurationError,
    },
    #[error("Some humantime timestamp error happened, {:?}", .source)]
    HumantimeTimestamp {
        #[from]
        source: humantime::TimestampError,
    },
    #[error("Some system_time error happened, {:?}", .source)]
    SystemTimeError {
        #[from]
        source: std::time::SystemTimeError,
    },
    #[error("Some chrono error happened, {:?}", .source)]
    ChronoError {
        #[from]
        source: chrono::ParseError,
    },
    #[error("Some delay_timer error happened, {:?}", .source)]
    TaskError {
        #[from]
        source: delay_timer::error::TaskError,
    },
    #[error("Some bcrypt error happened, {:?}", .source)]
    BcryptError {
        #[from]
        source: bcrypt::BcryptError,
    },
    #[error("Some ureq error happened, {:?}", .source)]
    UreqError {
        #[from]
        source: ureq::Error,
    },
    #[error("RwLock was poisoned (reading)")]
    ErrRwLockReadPoison,
    #[error("RwLock was poisoned (writing)")]
    ErrRwLockWritePoison,

<<<<<<< HEAD
    #[error("Some backend error happened, {:?}", .source)]
    BackendError {
        #[from]
        source: crate::storage::physical::error::BackendError,
=======
    #[error("Some net addr parse error happened, {:?}", .source)]
    AddrParseError {
        #[from]
        source: std::net::AddrParseError,
    },
    #[error("Some ipnetwork error happened, {:?}", .source)]
    IpNetworkError {
        #[from]
        source: ipnetwork::IpNetworkError,
>>>>>>> 7e8c4412
    },

    /// Database Errors Begin
    ///
    #[error("Database type is not support now. Please try postgressql or mysql again.")]
    ErrDatabaseTypeInvalid,
    #[cfg(feature = "storage_mysql")]
    #[error("Database connection pool ocurrs errors when creating， {:?}", .source)]
    ErrConnectionPoolCreate {
        #[from]
        source: r2d2::Error,
    },
    #[error("Database connection info is invalid.")]
    ErrDatabaseConnectionInfoInvalid,
    #[cfg(feature = "storage_mysql")]
    #[error("Failed to execute entry with database, {:?}", .source)]
    ErrDatabaseExecuteEntry {
        #[from]
        source: diesel::result::Error,
    },
    ///
    /// Database Errors End

    #[error(transparent)]
    ErrOther(#[from] anyhow::Error),
    #[error("Some error happend, response text: {0}")]
    ErrResponse(String),
    #[error("Some error happend, status: {0}, response text: {1}")]
    ErrResponseStatus(u16, String),
    #[error("Unknown error.")]
    ErrUnknown,
}

impl PartialEq for RvError {
    fn eq(&self, other: &Self) -> bool {
        match (self, other) {
            (RvError::ErrCoreLogicalBackendExist, RvError::ErrCoreLogicalBackendExist)
            | (RvError::ErrCoreNotInit, RvError::ErrCoreNotInit)
            | (RvError::ErrCoreLogicalBackendNoExist, RvError::ErrCoreLogicalBackendNoExist)
            | (RvError::ErrCoreSealConfigInvalid, RvError::ErrCoreSealConfigInvalid)
            | (RvError::ErrCoreSealConfigNotFound, RvError::ErrCoreSealConfigNotFound)
            | (RvError::ErrCoreRouterNotHandling, RvError::ErrCoreRouterNotHandling)
            | (RvError::ErrCoreHandlerExist, RvError::ErrCoreHandlerExist)
            | (RvError::ErrPhysicalConfigItemMissing, RvError::ErrPhysicalConfigItemMissing)
            | (RvError::ErrPhysicalTypeInvalid, RvError::ErrPhysicalTypeInvalid)
            | (RvError::ErrPhysicalBackendPrefixInvalid, RvError::ErrPhysicalBackendPrefixInvalid)
            | (RvError::ErrPhysicalBackendKeyInvalid, RvError::ErrPhysicalBackendKeyInvalid)
            | (RvError::ErrBarrierKeySanityCheckFailed, RvError::ErrBarrierKeySanityCheckFailed)
            | (RvError::ErrBarrierAlreadyInit, RvError::ErrBarrierAlreadyInit)
            | (RvError::ErrBarrierKeyInvalid, RvError::ErrBarrierKeyInvalid)
            | (RvError::ErrBarrierNotInit, RvError::ErrBarrierNotInit)
            | (RvError::ErrBarrierSealed, RvError::ErrBarrierSealed)
            | (RvError::ErrBarrierUnsealed, RvError::ErrBarrierUnsealed)
            | (RvError::ErrBarrierUnsealFailed, RvError::ErrBarrierUnsealFailed)
            | (RvError::ErrBarrierEpochMismatch, RvError::ErrBarrierEpochMismatch)
            | (RvError::ErrBarrierVersionMismatch, RvError::ErrBarrierVersionMismatch)
            | (RvError::ErrBarrierKeyGenerationFailed, RvError::ErrBarrierKeyGenerationFailed)
            | (RvError::ErrRouterMountConflict, RvError::ErrRouterMountConflict)
            | (RvError::ErrRouterMountNotFound, RvError::ErrRouterMountNotFound)
            | (RvError::ErrMountFailed, RvError::ErrMountFailed)
            | (RvError::ErrMountPathProtected, RvError::ErrMountPathProtected)
            | (RvError::ErrMountPathExist, RvError::ErrMountPathExist)
            | (RvError::ErrMountTableNotFound, RvError::ErrMountTableNotFound)
            | (RvError::ErrMountTableNotReady, RvError::ErrMountTableNotReady)
            | (RvError::ErrMountNotMatch, RvError::ErrMountNotMatch)
            | (RvError::ErrLogicalPathUnsupported, RvError::ErrLogicalPathUnsupported)
            | (RvError::ErrLogicalOperationUnsupported, RvError::ErrLogicalOperationUnsupported)
            | (RvError::ErrRequestNotReady, RvError::ErrRequestNotReady)
            | (RvError::ErrRequestNoData, RvError::ErrRequestNoData)
            | (RvError::ErrRequestNoDataField, RvError::ErrRequestNoDataField)
            | (RvError::ErrRequestInvalid, RvError::ErrRequestInvalid)
            | (RvError::ErrRequestClientTokenMissing, RvError::ErrRequestClientTokenMissing)
            | (RvError::ErrRequestFieldNotFound, RvError::ErrRequestFieldNotFound)
            | (RvError::ErrRequestFieldInvalid, RvError::ErrRequestFieldInvalid)
            | (RvError::ErrHandlerDefault, RvError::ErrHandlerDefault)
            | (RvError::ErrModuleKvDataFieldMissing, RvError::ErrModuleKvDataFieldMissing)
            | (RvError::ErrRustDowncastFailed, RvError::ErrRustDowncastFailed)
            | (RvError::ErrShamirShareCountInvalid, RvError::ErrShamirShareCountInvalid)
            | (RvError::ErrRwLockReadPoison, RvError::ErrRwLockReadPoison)
            | (RvError::ErrRwLockWritePoison, RvError::ErrRwLockWritePoison)
            | (RvError::ErrConfigPathInvalid, RvError::ErrConfigPathInvalid)
            | (RvError::ErrConfigLoadFailed, RvError::ErrConfigLoadFailed)
            | (RvError::ErrConfigStorageNotFound, RvError::ErrConfigStorageNotFound)
            | (RvError::ErrConfigListenerNotFound, RvError::ErrConfigListenerNotFound)
            | (RvError::ErrModuleConflict, RvError::ErrModuleConflict)
            | (RvError::ErrModuleNotInit, RvError::ErrModuleNotInit)
            | (RvError::ErrAuthModuleDisabled, RvError::ErrAuthModuleDisabled)
            | (RvError::ErrAuthTokenNotFound, RvError::ErrAuthTokenNotFound)
            | (RvError::ErrAuthTokenIdInvalid, RvError::ErrAuthTokenIdInvalid)
            | (RvError::ErrLeaseNotFound, RvError::ErrLeaseNotFound)
            | (RvError::ErrLeaseNotRenewable, RvError::ErrLeaseNotRenewable)
            | (RvError::ErrPermissionDenied, RvError::ErrPermissionDenied)
            | (RvError::ErrPkiPemBundleInvalid, RvError::ErrPkiPemBundleInvalid)
            | (RvError::ErrPkiCertKeyMismatch, RvError::ErrPkiCertKeyMismatch)
            | (RvError::ErrPkiCertChainIncorrect, RvError::ErrPkiCertChainIncorrect)
            | (RvError::ErrPkiCertIsNotCA, RvError::ErrPkiCertIsNotCA)
            | (RvError::ErrPkiCaKeyNotFound, RvError::ErrPkiCaKeyNotFound)
            | (RvError::ErrPkiCaNotConfig, RvError::ErrPkiCaNotConfig)
            | (RvError::ErrPkiCaExtensionIncorrect, RvError::ErrPkiCaExtensionIncorrect)
            | (RvError::ErrPkiKeyTypeInvalid, RvError::ErrPkiKeyTypeInvalid)
            | (RvError::ErrPkiKeyBitsInvalid, RvError::ErrPkiKeyBitsInvalid)
            | (RvError::ErrPkiKeyNameAlreadyExist, RvError::ErrPkiKeyNameAlreadyExist)
            | (RvError::ErrPkiKeyOperationInvalid, RvError::ErrPkiKeyOperationInvalid)
            | (RvError::ErrPkiCertNotFound, RvError::ErrPkiCertNotFound)
            | (RvError::ErrPkiRoleNotFound, RvError::ErrPkiRoleNotFound)
            | (RvError::ErrPkiDataInvalid, RvError::ErrPkiDataInvalid)
            | (RvError::ErrPkiInternal, RvError::ErrPkiInternal)
            | (RvError::ErrCredentailInvalid, RvError::ErrCredentailInvalid)
            | (RvError::ErrCredentailNotConfig, RvError::ErrCredentailNotConfig)
            | (RvError::ErrUnknown, RvError::ErrUnknown) => true,
            _ => false,
        }
    }
}

impl<T> From<PoisonError<RwLockWriteGuard<'_, T>>> for RvError {
    fn from(_: PoisonError<RwLockWriteGuard<'_, T>>) -> Self {
        RvError::ErrRwLockWritePoison
    }
}

impl<T> From<PoisonError<RwLockReadGuard<'_, T>>> for RvError {
    fn from(_: PoisonError<RwLockReadGuard<'_, T>>) -> Self {
        RvError::ErrRwLockReadPoison
    }
}<|MERGE_RESOLUTION|>--- conflicted
+++ resolved
@@ -229,12 +229,11 @@
     #[error("RwLock was poisoned (writing)")]
     ErrRwLockWritePoison,
 
-<<<<<<< HEAD
     #[error("Some backend error happened, {:?}", .source)]
     BackendError {
         #[from]
         source: crate::storage::physical::error::BackendError,
-=======
+    },
     #[error("Some net addr parse error happened, {:?}", .source)]
     AddrParseError {
         #[from]
@@ -244,7 +243,6 @@
     IpNetworkError {
         #[from]
         source: ipnetwork::IpNetworkError,
->>>>>>> 7e8c4412
     },
 
     /// Database Errors Begin
