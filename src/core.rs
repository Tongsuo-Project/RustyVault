//! The `rusty_vault::core` module implements several key functions that are
//! in charge of the whole process of RustyVault. For instance, to seal or unseal the RustyVault we
//! have the `seal()` and `unseal()` functions in this module. Also, the `handle_request()`
//! function in this module is to route an API call to its correct backend and get the result back
//! to the caller.
//!
//! This module is very low-level and usually it should not disturb end users and module developers
//! of RustyVault.

use std::{
    collections::HashMap,
    ops::{Deref, DerefMut},
    sync::{Arc, Mutex, RwLock},
};

use as_any::Downcast;
use go_defer::defer;
use serde::{Deserialize, Serialize};
use zeroize::Zeroizing;

use crate::{
    cli::config::{Config, MountEntryHMACLevel},
    errors::RvError,
    handler::{AuthHandler, Handler},
    logical::{Backend, Request, Response},
    module_manager::ModuleManager,
    modules::{
        auth::AuthModule,
        credential::{approle::AppRoleModule, cert::CertModule, userpass::UserPassModule},
        pki::PkiModule,
    },
    mount::MountTable,
    router::Router,
    shamir::{ShamirSecret, SHAMIR_OVERHEAD},
    storage::{
        barrier::SecurityBarrier, barrier_aes_gcm, barrier_view::BarrierView, physical, Backend as PhysicalBackend,
        BackendEntry as PhysicalBackendEntry, Storage,
    },
};

pub type LogicalBackendNewFunc = dyn Fn(Arc<RwLock<Core>>) -> Result<Arc<dyn Backend>, RvError> + Send + Sync;

pub const SEAL_CONFIG_PATH: &str = "core/seal-config";

#[derive(Debug, Clone, PartialEq, Serialize, Deserialize)]
pub struct SealConfig {
    pub secret_shares: u8,
    pub secret_threshold: u8,
}

impl SealConfig {
    pub fn validate(&self) -> Result<(), RvError> {
        if self.secret_threshold > self.secret_shares {
            return Err(RvError::ErrCoreSealConfigInvalid);
        }

        Ok(())
    }
}

#[derive(Debug, Clone, PartialEq)]
pub struct InitResult {
    pub secret_shares: Zeroizing<Vec<Vec<u8>>>,
    pub root_token: String,
}

pub struct Core {
    pub self_ref: Option<Arc<RwLock<Core>>>,
    pub physical: Arc<dyn PhysicalBackend>,
    pub barrier: Arc<dyn SecurityBarrier>,
    pub system_view: Option<Arc<BarrierView>>,
    pub mounts: Arc<MountTable>,
    pub router: Arc<Router>,
    pub handlers: RwLock<Vec<Arc<dyn Handler>>>,
    pub auth_handlers: Arc<RwLock<Vec<Arc<dyn AuthHandler>>>>,
    pub logical_backends: Mutex<HashMap<String, Arc<LogicalBackendNewFunc>>>,
    pub module_manager: ModuleManager,
    pub sealed: bool,
    pub unseal_key_shares: Vec<Vec<u8>>,
    pub hmac_key: Vec<u8>,
    pub mount_entry_hmac_level: MountEntryHMACLevel,
}

impl Default for Core {
    fn default() -> Self {
        let backend: Arc<dyn PhysicalBackend> = Arc::new(physical::mock::MockBackend::new());
        let barrier = barrier_aes_gcm::AESGCMBarrier::new(Arc::clone(&backend));
        let router = Arc::new(Router::new());

        Core {
            self_ref: None,
            physical: backend,
            barrier: Arc::new(barrier),
            system_view: None,
            mounts: Arc::new(MountTable::new()),
            router: Arc::clone(&router),
            handlers: RwLock::new(vec![router]),
            auth_handlers: Arc::new(RwLock::new(Vec::new())),
            logical_backends: Mutex::new(HashMap::new()),
            module_manager: ModuleManager::new(),
            sealed: true,
            unseal_key_shares: Vec::new(),
            hmac_key: Vec::new(),
            mount_entry_hmac_level: MountEntryHMACLevel::None,
        }
    }
}

impl Core {
<<<<<<< HEAD
    pub fn config(&mut self, core: Arc<RwLock<Core>>, config: Option<&Config>) -> Result<(), RvError> {
=======
    pub fn config(&mut self, core: Arc<RwLock<Core>>, config: Option<Config>) -> Result<(), RvError> {
        if let Some(conf) = config {
            self.mount_entry_hmac_level = conf.mount_entry_hmac_level;
        }

>>>>>>> 4912aadf
        self.module_manager.set_default_modules(Arc::clone(&core))?;
        self.self_ref = Some(Arc::clone(&core));

        // add auth_module
        let auth_module = AuthModule::new(self);
        self.module_manager.add_module(Arc::new(RwLock::new(Box::new(auth_module))))?;

        // add pki_module
        let pki_module = PkiModule::new(self);
        self.module_manager.add_module(Arc::new(RwLock::new(Box::new(pki_module))))?;

        // add credential module: userpass
        let userpass_module = UserPassModule::new(self);
        self.module_manager.add_module(Arc::new(RwLock::new(Box::new(userpass_module))))?;

        // add credential module: approle
        let approle_module = AppRoleModule::new(self);
        self.module_manager.add_module(Arc::new(RwLock::new(Box::new(approle_module))))?;

        // add credential module: cert
        let cert_module = CertModule::new(self);
        self.module_manager.add_module(Arc::new(RwLock::new(Box::new(cert_module))))?;

        let handlers = self.handlers.read()?;
        for handler in handlers.iter() {
            match handler.post_config(Arc::clone(&core), config) {
                Ok(_) => {
                    continue;
                }
                Err(error) => {
                    if error != RvError::ErrHandlerDefault {
                        return Err(error);
                    }
                }
            }
        }

        Ok(())
    }

    pub fn inited(&self) -> Result<bool, RvError> {
        self.barrier.inited()
    }

    pub fn init(&mut self, seal_config: &SealConfig) -> Result<InitResult, RvError> {
        let inited = self.inited()?;
        if inited {
            return Err(RvError::ErrBarrierAlreadyInit);
        }

        let _ = seal_config.validate()?;

        // Encode the seal configuration
        let serialized_seal_config = serde_json::to_string(seal_config)?;

        // Store the seal configuration
        let pe = PhysicalBackendEntry {
            key: SEAL_CONFIG_PATH.to_string(),
            value: serialized_seal_config.as_bytes().to_vec(),
        };
        self.physical.put(&pe)?;

        let barrier = Arc::clone(&self.barrier);
        // Generate a master key
        // The newly generated master key will be zeroized on drop.
        let master_key = barrier.generate_key()?;

        // Initialize the barrier
        barrier.init(master_key.deref().as_slice())?;

        let mut init_result = InitResult { secret_shares: Zeroizing::new(Vec::new()), root_token: String::new() };

        if seal_config.secret_shares == 1 {
            init_result.secret_shares.deref_mut().push(master_key.deref().clone());
        } else {
            init_result.secret_shares = ShamirSecret::split(
                master_key.deref().as_slice(),
                seal_config.secret_shares,
                seal_config.secret_threshold,
            )?;
        }

        log::debug!("master_key: {}", hex::encode(master_key.deref()));
        log::debug!("seal config: {:?}", seal_config);
        log::debug!("secret_shares:");
        for key in init_result.secret_shares.iter() {
            log::debug!("{}", hex::encode(&key));
        }

        // Unseal the barrier
        barrier.unseal(master_key.deref().as_slice())?;

        defer! (
            // Ensure the barrier is re-sealed
            let _ = barrier.seal();
        );

        // Perform initial setup
        self.post_unseal()?;

        // Generate a new root token
        if let Some(module) = self.module_manager.get_module("auth") {
            let auth_mod = module.read()?;
            if let Some(auth_module) = auth_mod.as_ref().downcast_ref::<AuthModule>() {
                let te = auth_module.token_store.root_token()?;
                init_result.root_token = te.id;
            } else {
                log::error!("downcast auth module failed!");
            }
        } else {
            log::error!("get auth module failed!");
        }

        // Prepare to re-seal
        self.pre_seal()?;

        Ok(init_result)
    }

    pub fn get_system_view(&self) -> Option<Arc<BarrierView>> {
        self.system_view.clone()
    }

    pub fn get_system_storage(&self) -> &dyn Storage {
        self.system_view.as_ref().unwrap().as_storage()
    }

    pub fn get_logical_backend(&self, logical_type: &str) -> Result<Arc<LogicalBackendNewFunc>, RvError> {
        let logical_backends = self.logical_backends.lock().unwrap();
        if let Some(backend) = logical_backends.get(logical_type) {
            Ok(backend.clone())
        } else {
            Err(RvError::ErrCoreLogicalBackendNoExist)
        }
    }

    pub fn add_logical_backend(&self, logical_type: &str, backend: Arc<LogicalBackendNewFunc>) -> Result<(), RvError> {
        let mut logical_backends = self.logical_backends.lock().unwrap();
        if logical_backends.contains_key(logical_type) {
            return Err(RvError::ErrCoreLogicalBackendExist);
        }
        logical_backends.insert(logical_type.to_string(), backend);
        Ok(())
    }

    pub fn delete_logical_backend(&self, logical_type: &str) -> Result<(), RvError> {
        let mut logical_backends = self.logical_backends.lock().unwrap();
        logical_backends.remove(logical_type);
        Ok(())
    }

    pub fn add_handler(&self, handler: Arc<dyn Handler>) -> Result<(), RvError> {
        let mut handlers = self.handlers.write()?;
        if let Some(_) = handlers.iter().find(|h| h.name() == handler.name()) {
            return Err(RvError::ErrCoreHandlerExist);
        }

        handlers.push(handler);
        Ok(())
    }

    pub fn delete_handler(&self, handler: Arc<dyn Handler>) -> Result<(), RvError> {
        let mut handlers = self.handlers.write()?;
        handlers.retain(|h| h.name() != handler.name());
        Ok(())
    }

    pub fn add_auth_handler(&self, auth_handler: Arc<dyn AuthHandler>) -> Result<(), RvError> {
        let mut auth_handlers = self.auth_handlers.write()?;
        if let Some(_) = auth_handlers.iter().find(|h| h.name() == auth_handler.name()) {
            return Err(RvError::ErrCoreHandlerExist);
        }

        auth_handlers.push(auth_handler);
        Ok(())
    }

    pub fn delete_auth_handler(&self, auth_handler: Arc<dyn AuthHandler>) -> Result<(), RvError> {
        let mut auth_handlers = self.auth_handlers.write()?;
        auth_handlers.retain(|h| h.name() != auth_handler.name());
        Ok(())
    }

    pub fn seal_config(&self) -> Result<SealConfig, RvError> {
        let pe = self.physical.get(SEAL_CONFIG_PATH)?;

        if pe.is_none() {
            return Err(RvError::ErrCoreSealConfigNotFound);
        }

        let config: SealConfig = serde_json::from_slice(pe.unwrap().value.as_slice())?;
        let _ = config.validate()?;
        Ok(config)
    }

    pub fn sealed(&self) -> bool {
        return self.sealed;
    }

    pub fn unseal_progress(&self) -> usize {
        return self.unseal_key_shares.len();
    }

    pub fn unseal(&mut self, key: &[u8]) -> Result<bool, RvError> {
        let barrier = Arc::clone(&self.barrier);

        let inited = barrier.inited()?;
        if !inited {
            return Err(RvError::ErrBarrierNotInit);
        }

        let sealed = barrier.sealed()?;
        if !sealed {
            return Err(RvError::ErrBarrierUnsealed);
        }

        let (min, mut max) = self.barrier.key_length_range();
        max += SHAMIR_OVERHEAD;
        if key.len() < min || key.len() > max {
            return Err(RvError::ErrBarrierKeyInvalid);
        }

        let config = self.seal_config()?;
        if self.unseal_key_shares.iter().find(|&v| *v == key).is_some() {
            return Ok(false);
        }

        self.unseal_key_shares.push(key.to_vec());
        if self.unseal_key_shares.len() < config.secret_threshold as usize {
            return Ok(false);
        }

        let master_key: Vec<u8>;
        if config.secret_threshold == 1 {
            master_key = self.unseal_key_shares[0].clone();
            self.unseal_key_shares.clear();
        } else {
            if let Some(res) = ShamirSecret::combine(self.unseal_key_shares.clone()) {
                master_key = res;
                self.unseal_key_shares.clear();
            } else {
                //TODO
                self.unseal_key_shares.clear();
                return Err(RvError::ErrBarrierKeyInvalid);
            }
        }

        log::debug!("unseal, recover master_key: {}", hex::encode(&master_key));
        // Unseal the barrier
        barrier.unseal(master_key.as_slice())?;

        // Perform initial setup
        self.post_unseal()?;

        self.sealed = false;

        Ok(true)
    }

    pub fn seal(&mut self, _token: &str) -> Result<(), RvError> {
        let barrier = Arc::clone(&self.barrier);

        let inited = barrier.inited()?;
        if !inited {
            return Err(RvError::ErrBarrierNotInit);
        }

        let sealed = barrier.sealed()?;
        if sealed {
            return Err(RvError::ErrBarrierSealed);
        }
        self.pre_seal()?;
        self.sealed = true;
        barrier.seal()
    }

    fn post_unseal(&mut self) -> Result<(), RvError> {
        self.module_manager.setup(self)?;

        // Perform initial setup
        self.hmac_key = self.barrier.derive_hmac_key()?;
        self.mounts.load_or_default(self.barrier.as_storage(), Some(&self.hmac_key), self.mount_entry_hmac_level.clone())?;

        self.setup_mounts()?;

        self.module_manager.init(self)?;

        Ok(())
    }

    fn pre_seal(&mut self) -> Result<(), RvError> {
        self.module_manager.cleanup(self)?;
        self.unload_mounts()?;
        Ok(())
    }

    pub fn handle_request(&self, req: &mut Request) -> Result<Option<Response>, RvError> {
        let mut resp = None;
        let mut err: Option<RvError> = None;
        let handlers = self.handlers.read()?;

        if self.sealed {
            return Err(RvError::ErrBarrierSealed);
        }

        for handler in handlers.iter() {
            match handler.pre_route(req) {
                Ok(res) => {
                    if res.is_some() {
                        resp = res;
                        break;
                    }
                }
                Err(error) => {
                    if error != RvError::ErrHandlerDefault {
                        err = Some(error);
                        break;
                    }
                }
            }
        }

        if resp.is_none() && err.is_none() {
            for handler in handlers.iter() {
                match handler.route(req) {
                    Ok(res) => {
                        if res.is_some() {
                            resp = res;
                            break;
                        }
                    }
                    Err(error) => {
                        if error != RvError::ErrHandlerDefault {
                            err = Some(error);
                            break;
                        }
                    }
                }
            }

            if err.is_none() {
                for handler in handlers.iter() {
                    match handler.post_route(req, &mut resp) {
                        Ok(_) => {}
                        Err(error) => {
                            if error != RvError::ErrHandlerDefault {
                                err = Some(error);
                                break;
                            }
                        }
                    }
                }
            }
        }

        for handler in handlers.iter() {
            match handler.log(req, &resp) {
                Ok(_) => {}
                Err(error) => {
                    if error != RvError::ErrHandlerDefault {
                        err = Some(error);
                        break;
                    }
                }
            }
        }

        if err.is_some() {
            return Err(err.unwrap());
        }

        Ok(resp)
    }
}

#[cfg(test)]
mod test {
    use crate::test_utils::test_rusty_vault_init;

    #[test]
    fn test_core_init() {
        let _ = test_rusty_vault_init("test_core_init");
    }
}<|MERGE_RESOLUTION|>--- conflicted
+++ resolved
@@ -107,15 +107,11 @@
 }
 
 impl Core {
-<<<<<<< HEAD
     pub fn config(&mut self, core: Arc<RwLock<Core>>, config: Option<&Config>) -> Result<(), RvError> {
-=======
-    pub fn config(&mut self, core: Arc<RwLock<Core>>, config: Option<Config>) -> Result<(), RvError> {
         if let Some(conf) = config {
             self.mount_entry_hmac_level = conf.mount_entry_hmac_level;
         }
 
->>>>>>> 4912aadf
         self.module_manager.set_default_modules(Arc::clone(&core))?;
         self.self_ref = Some(Arc::clone(&core));
 
