--- conflicted
+++ resolved
@@ -99,7 +99,7 @@
 
 /// This enum defines various EC curve names
 pub enum ECCurveName {
-    prime256v1,
+    Prime256v1,
 }
 
 // All structs are defined here. Every struct represents a type of cryptography algorithm.
@@ -456,7 +456,6 @@
 
 #[cfg(test)]
 mod crypto_test {
-<<<<<<< HEAD
     use crate::modules::crypto::{
         AEADCipher, AESKeySize, BlockCipher,
         CipherMode, AES,
@@ -465,8 +464,7 @@
         Signature, Encryption,
         ECDSA, ECCurveName
     };
-=======
->>>>>>> c3a0bb84
+
     #[cfg(feature = "crypto_adaptor_tongsuo")]
     use crate::modules::crypto::SM4;
     use crate::modules::crypto::{AEADCipher, AESKeySize, BlockCipher, CipherMode, AES};
