//! This is the OpenSSL adaptor.

<<<<<<< HEAD
use crate::errors::RvError;
use crate::modules::crypto::{
    AEADCipher, AESKeySize, BlockCipher,
    CipherMode, AES,
    RSA, RSAKeySize,
    PublicKey, PublicKeyType,
    Signature, Encryption,
    ECDSA, ECCurveName
};
use openssl::symm::{Cipher, Crypter, Mode, encrypt, encrypt_aead, decrypt, decrypt_aead};
use openssl::rand::rand_priv_bytes;
use openssl::rsa::{Rsa, Padding};
use openssl::pkey::{PKey, Private};
use openssl::pkey_ctx::PkeyCtx;
use crate::modules::crypto::crypto_adaptors::common;
use openssl::nid::Nid;
use openssl::ec::{EcGroup, EcKey};

use zeroize::{Zeroize, Zeroizing};
=======
use openssl::{
    rand::rand_priv_bytes,
    symm::{decrypt, decrypt_aead, encrypt, encrypt_aead, Cipher, Crypter, Mode},
};

use crate::{
    errors::RvError,
    modules::crypto::{crypto_adaptors::common, AEADCipher, AESKeySize, BlockCipher, CipherMode, AES},
};
>>>>>>> c3a0bb84

pub struct AdaptorCTX {
    ctx: Crypter,
    tag_set: bool,
    aad_set: bool,
}

impl AES {
    /// This function is the constructor of the AES struct, it returns a new AES object on success.
    ///
    /// keygen: true stands for generating a key and iv; if false, then the caller needs to feed in
    /// the specific key and iv values through the parameters.
    /// size: bit-length of AES. If omitted, AESKeySize::AES128 is used as default.
    /// mode: cipher mode of AES, such as CBC, GCM, etc. If omitted, CipherMode::CBC is default.
    /// key: symmetric key that is used to encrypt and decrypt data.
    /// iv: initialization vector. This depends on specific mode, for instance, ECB requires no IV.
    pub fn new(
        keygen: bool,
        size: Option<AESKeySize>,
        mode: Option<CipherMode>,
        key: Option<Vec<u8>>,
        iv: Option<Vec<u8>>,
    ) -> Result<Self, RvError> {
        common_aes_new!(keygen, size, mode, key, iv);
    }

    /// This function returns the key and iv vaule stored in one AES object.
    ///
    /// Two values are returned in a tuple: the first element represents the key, and the second
    /// element represents the IV. Elements may be None if unset.
    pub fn get_key_iv(&self) -> (Vec<u8>, Vec<u8>) {
        common_get_key_iv!(self);
    }
}

impl BlockCipher for AES {
    fn encrypt(&mut self, plaintext: &Vec<u8>) -> Result<Vec<u8>, RvError> {
        common_aes_encrypt!(self, plaintext);
    }

    fn encrypt_update(&mut self, plaintext: Vec<u8>, ciphertext: &mut Vec<u8>) -> Result<usize, RvError> {
        common_aes_encrypt_update!(self, plaintext, ciphertext);
    }

    fn encrypt_final(&mut self, ciphertext: &mut Vec<u8>) -> Result<usize, RvError> {
        common_aes_encrypt_final!(self, ciphertext);
    }

    fn decrypt(&mut self, ciphertext: &Vec<u8>) -> Result<Vec<u8>, RvError> {
        common_aes_decrypt!(self, ciphertext);
    }

    fn decrypt_update(&mut self, ciphertext: Vec<u8>, plaintext: &mut Vec<u8>) -> Result<usize, RvError> {
        common_aes_decrypt_update!(self, ciphertext, plaintext);
    }

    fn decrypt_final(&mut self, plaintext: &mut Vec<u8>) -> Result<usize, RvError> {
        common_aes_decrypt_final!(self, plaintext);
    }
}

impl AEADCipher for AES {
    fn set_aad(&mut self, aad: Vec<u8>) -> Result<(), RvError> {
        common_aes_set_aad!(self, aad);
    }
    fn get_tag(&mut self) -> Result<Vec<u8>, RvError> {
        common_aes_get_tag!(self);
    }
    fn set_tag(&mut self, tag: Vec<u8>) -> Result<(), RvError> {
        common_aes_set_tag!(self, tag);
    }
}

pub struct AdaptorPKeyCTX {
    // The private key in OpenSSL context contains also the public key
    private_key: PKey<Private>,
}

// Simply do nothing since OpenSSL will safely clean the memory of a PKEY object (Drop trait)
impl Zeroize for AdaptorPKeyCTX {
    fn zeroize(&mut self) {}
}

impl RSA {
    /// This function is the constructor of the RSA struct, it returns a new RSA object on success.
    ///
    /// size: RSA key size. Valid options are RSA2048 (default), RSA3072, RSA4096, RSA8192.
    /// prime: for multi-prime RSA usage (RFC 8017), default is 2.
    pub fn new(
        prime: Option<u8>,
        size: Option<RSAKeySize>,
    ) -> Result<Self, RvError> {
        return Ok(
            RSA {
                key_type: PublicKeyType::RSA,
                prime: prime.unwrap_or(2),
                size: size.unwrap_or(RSAKeySize::RSA2048),
                ctx: None,
            }
        );
    }
}

impl PublicKey for RSA {
    fn keygen(&mut self) -> Result<(), RvError> {
        let bits: u32;
        match &self.size {
            RSAKeySize::RSA2048 =>  bits = 2048,
            RSAKeySize::RSA3072 =>  bits = 3072,
            RSAKeySize::RSA4096 =>  bits = 4096,
            RSAKeySize::RSA8192 =>  bits = 8192,
        }

        let rsa = match Rsa::generate(bits) {
            Ok(r) => r,
            Err(_e) => return Err(RvError::ErrCryptoPKeyRSAKeyGenFailed),
        };

        let pkey = match PKey::from_rsa(rsa) {
            Ok(r) => r,
            Err(_e) => return Err(RvError::ErrCryptoPKeyRSAKeyGenFailed),
        };

        let adaptor_ctx = AdaptorPKeyCTX { private_key: pkey };
        self.ctx = Some(adaptor_ctx);

        return Ok(());
    }

    fn get_key_type(&self) -> Result<&PublicKeyType, RvError> {
        return Ok(&self.key_type);
    }
}

impl Signature for RSA {
    fn sign(&self, data: &Vec<u8>) -> Result<Vec<u8>, RvError> {
        let key = &self.ctx.as_ref().unwrap().private_key;

        let mut ctx = match PkeyCtx::new(&key) {
            Ok(ctx) => ctx,
            Err(_e) => return Err(RvError::ErrCryptoPKeyInternalError),
        };

        match ctx.sign_init() {
            Ok(_ret) => {},
            Err(_e) => return Err(RvError::ErrCryptoPKeySignInitFailed),
        }

        let mut signature: Vec<u8> = Vec::new();
        match ctx.sign_to_vec(data, &mut signature) {
            Ok(_ret) => {},
            Err(_e) => return Err(RvError::ErrCryptoPKeySignFailed),
        }

        return Ok(signature);
    }

    fn verify(&self, data: &Vec<u8>, sig: &Vec<u8>) -> Result<bool, RvError> {
        let key = &self.ctx.as_ref().unwrap().private_key;

        let mut ctx = match PkeyCtx::new(&key) {
            Ok(ctx) => ctx,
            Err(_e) => return Err(RvError::ErrCryptoPKeyInternalError),
        };

        match ctx.verify_init() {
            Ok(_ret) => {},
            Err(_e) => return Err(RvError::ErrCryptoPKeyVerifyInitFailed),
        }

        let valid = match ctx.verify(data, sig) {
            Ok(ret) => ret,
            Err(_e) => return Err(RvError::ErrCryptoPKeyVerifyFailed),
        };

        return Ok(valid);
    }
}

impl Encryption for RSA {
    fn encrypt(&self, plaintext: &Vec<u8>) -> Result<Vec<u8>, RvError> {
        let key = &self.ctx.as_ref().unwrap().private_key;

        let mut ctx = match PkeyCtx::new(&key) {
            Ok(ctx) => ctx,
            Err(_e) => return Err(RvError::ErrCryptoPKeyInternalError),
        };

        match ctx.encrypt_init() {
            Ok(_ret) => {},
            Err(_e) => return Err(RvError::ErrCryptoPKeyEncInitFailed),
        }

        let mut ciphertext: Vec<u8> = Vec::new();
        match ctx.encrypt_to_vec(plaintext, &mut ciphertext) {
            Ok(_ret) => {},
            Err(_e) => return Err(RvError::ErrCryptoPKeyEncFailed),
        }

        return Ok(ciphertext);
    }

    fn decrypt(&self, ciphertext: &Vec<u8>) -> Result<Vec<u8>, RvError> {
        let key = &self.ctx.as_ref().unwrap().private_key;

        let mut ctx = match PkeyCtx::new(&key) {
            Ok(ctx) => ctx,
            Err(_e) => return Err(RvError::ErrCryptoPKeyInternalError),
        };

        match ctx.decrypt_init() {
            Ok(_ret) => {},
            Err(_e) => return Err(RvError::ErrCryptoPKeyDecInitFailed),
        }

        let mut plaintext: Vec<u8> = Vec::new();
        match ctx.decrypt_to_vec(ciphertext, &mut plaintext) {
            Ok(_ret) => {},
            Err(_e) => return Err(RvError::ErrCryptoPKeyDecFailed),
        }

        return Ok(plaintext);
    }
}

impl ECDSA {
    /// This function is the constructor of the ECDSA struct, it returns a new ECDSA object
    /// on success.
    ///
    /// curve: RSA key size. Valid options are RSA2048 (default), RSA3072, RSA4096, RSA8192.
    /// prime: for multi-prime RSA usage (RFC 8017), default is 2.
    pub fn new(
        curve: Option<ECCurveName>,
    ) -> Result<Self, RvError> {
        return Ok(
            ECDSA {
                key_type: PublicKeyType::ECDSA,
                curve: curve.unwrap_or(ECCurveName::prime256v1),
                ctx: None,
            }
        );
    }
}

impl PublicKey for ECDSA {
    fn keygen(&mut self) -> Result<(), RvError> {
        let nid: Nid;
        match &self.curve {
            ECCurveName::prime256v1 => nid = Nid::X9_62_PRIME256V1,
        }

        let group = EcGroup::from_curve_name(nid)?;
        let ec = match EcKey::generate(&group) {
            Ok(r) => r,
            Err(_e) => return Err(RvError::ErrCryptoPKeyECKeyGenFailed),
        };

        let pkey = match PKey::from_ec_key(ec) {
            Ok(r) => r,
            Err(_e) => return Err(RvError::ErrCryptoPKeyECKeyGenFailed),
        };

        let adaptor_ctx = AdaptorPKeyCTX { private_key: pkey };
        self.ctx = Some(adaptor_ctx);

        return Ok(());
    }

    fn get_key_type(&self) -> Result<&PublicKeyType, RvError> {
        return Ok(&self.key_type);
    }
}

impl Signature for ECDSA {
    fn sign(&self, data: &Vec<u8>) -> Result<Vec<u8>, RvError> {
        let key = &self.ctx.as_ref().unwrap().private_key;

        let mut ctx = match PkeyCtx::new(&key) {
            Ok(ctx) => ctx,
            Err(_e) => return Err(RvError::ErrCryptoPKeyInternalError),
        };

        match ctx.sign_init() {
            Ok(_ret) => {},
            Err(_e) => return Err(RvError::ErrCryptoPKeySignInitFailed),
        }

        let mut signature: Vec<u8> = Vec::new();
        match ctx.sign_to_vec(data, &mut signature) {
            Ok(_ret) => {},
            Err(_e) => return Err(RvError::ErrCryptoPKeySignFailed),
        }

        return Ok(signature);
    }

    fn verify(&self, data: &Vec<u8>, sig: &Vec<u8>) -> Result<bool, RvError> {
        let key = &self.ctx.as_ref().unwrap().private_key;

        let mut ctx = match PkeyCtx::new(&key) {
            Ok(ctx) => ctx,
            Err(_e) => return Err(RvError::ErrCryptoPKeyInternalError),
        };

        match ctx.verify_init() {
            Ok(_ret) => {},
            Err(_e) => return Err(RvError::ErrCryptoPKeyVerifyInitFailed),
        }

        let valid = match ctx.verify(data, sig) {
            Ok(ret) => ret,
            Err(_e) => return Err(RvError::ErrCryptoPKeyVerifyFailed),
        };

        return Ok(valid);
    }
}<|MERGE_RESOLUTION|>--- conflicted
+++ resolved
@@ -1,36 +1,29 @@
 //! This is the OpenSSL adaptor.
 
-<<<<<<< HEAD
-use crate::errors::RvError;
-use crate::modules::crypto::{
+use crate::{
+    errors::RvError,
+    modules::crypto::{
     AEADCipher, AESKeySize, BlockCipher,
     CipherMode, AES,
     RSA, RSAKeySize,
     PublicKey, PublicKeyType,
     Signature, Encryption,
-    ECDSA, ECCurveName
+    ECDSA, ECCurveName,
+    crypto_adaptors::common,
+    },
 };
-use openssl::symm::{Cipher, Crypter, Mode, encrypt, encrypt_aead, decrypt, decrypt_aead};
-use openssl::rand::rand_priv_bytes;
-use openssl::rsa::{Rsa, Padding};
-use openssl::pkey::{PKey, Private};
-use openssl::pkey_ctx::PkeyCtx;
-use crate::modules::crypto::crypto_adaptors::common;
-use openssl::nid::Nid;
-use openssl::ec::{EcGroup, EcKey};
-
-use zeroize::{Zeroize, Zeroizing};
-=======
+
 use openssl::{
     rand::rand_priv_bytes,
     symm::{decrypt, decrypt_aead, encrypt, encrypt_aead, Cipher, Crypter, Mode},
+    rsa::{Rsa, Padding},
+    pkey::{PKey, Private},
+    pkey_ctx::PkeyCtx,
+    nid::Nid,
+    ec::{EcGroup, EcKey},
 };
 
-use crate::{
-    errors::RvError,
-    modules::crypto::{crypto_adaptors::common, AEADCipher, AESKeySize, BlockCipher, CipherMode, AES},
-};
->>>>>>> c3a0bb84
+use zeroize::{Zeroize, Zeroizing};
 
 pub struct AdaptorCTX {
     ctx: Crypter,
@@ -268,7 +261,7 @@
         return Ok(
             ECDSA {
                 key_type: PublicKeyType::ECDSA,
-                curve: curve.unwrap_or(ECCurveName::prime256v1),
+                curve: curve.unwrap_or(ECCurveName::Prime256v1),
                 ctx: None,
             }
         );
@@ -279,7 +272,7 @@
     fn keygen(&mut self) -> Result<(), RvError> {
         let nid: Nid;
         match &self.curve {
-            ECCurveName::prime256v1 => nid = Nid::X9_62_PRIME256V1,
+            ECCurveName::Prime256v1 => nid = Nid::X9_62_PRIME256V1,
         }
 
         let group = EcGroup::from_curve_name(nid)?;
