--- conflicted
+++ resolved
@@ -308,15 +308,8 @@
             key_bundle.key = hex::decode(&hex_bundle)?;
             key_bundle.bits = (key_bundle.key.len() as u32) * 8;
             match key_bundle.bits {
-<<<<<<< HEAD
-                128 | 192 | 256 => {}
-                _ => {
-                    return Err(RvError::ErrPkiKeyBitsInvalid);
-                }
-=======
                 128 | 192 | 256 => {},
                 _ => return Err(RvError::ErrPkiKeyBitsInvalid),
->>>>>>> 8f9f6905
             };
             let iv_value = req.get_data_or_default("iv")?;
             let is_iv_required = matches!(key_type, "aes-gcm" | "aes-cbc" | "sm4-gcm" | "sm4-ccm");
