--- conflicted
+++ resolved
@@ -62,15 +62,11 @@
 blake2b_simd = "1.0"
 derive_more = "0.99.17"
 dashmap = "5.5"
-<<<<<<< HEAD
-tokio = "1.38"
-prometheus-client = "0.22.3"
-sysinfo = "0.31.4"
-=======
 tokio = { version = "1.40", features = ["rt-multi-thread", "macros"] }
 ctor = "0.2.8"
 better_default = "1.0.5"
->>>>>>> ec2eac8e
+prometheus-client = "0.22.3"
+sysinfo = "0.31.4"
 
 # optional dependencies
 openssl = { version = "0.10.64", optional = true }
